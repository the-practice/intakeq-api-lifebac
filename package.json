{
  "name": "@lifebac/intakeq",
<<<<<<< HEAD
  "version": "1.2.0",
=======
  "version": "1.2.2",
>>>>>>> 4b601a62
  "description": "The IntakeQ API js Client",
  "main": "dist/bundle.js",
  "module": "dist/bundle.esm.js",
  "browser": "dist/bundle.umd.js",
  "files": [
    "dist"
  ],
  "types": "dist/index.d.ts",
  "scripts": {
    "build": "./scripts/build.sh",
    "dev": "./scripts/dev.sh",
    "test": "jest --passWithNoTests",
    "lint": "eslint ./src --ext .js,.jsx,.ts,.tsx"
  },
  "repository": "git://github.com/lifebac/intakeq-api.git",
  "author": "LifeBac Developers <developer@lifebac.com>",
  "contributors": [
    "Justin Rahardjo <hello@justinrahardjo.com>",
    "Patrick Eaton <patrick.eaton.04@gmail.com"
  ],
  "license": "ISC",
  "bugs": {
    "url": "https://github.com/LifeBac/intakeq-api/issues"
  },
  "homepage": "https://github.com/LifeBac/intakeq-api#readme",
  "publishConfig": {
    "access": "public"
  },
  "dependencies": {
    "axios": "^0.19.2"
  },
  "devDependencies": {
    "dts-bundle": "^0.7.3",
    "eslint": "^6.8.0",
    "eslint-config-airbnb-typescript-prettier": "^2.1.1",
    "husky": "^4.2.3",
    "jest": "^25.2.4",
    "lint-staged": "^10.1.0",
    "prettier": "^2.0.2",
    "rollup": "^2.3.1",
    "rollup-plugin-typescript2": "^0.27.0",
    "ts-jest": "^25.3.0",
    "typescript": "^3.8.3"
  },
  "husky": {
    "hooks": {
      "pre-commit": "lint-staged"
    }
  },
  "lint-staged": {
    "*": [
      "prettier --write"
    ]
  }
}<|MERGE_RESOLUTION|>--- conflicted
+++ resolved
@@ -1,10 +1,6 @@
 {
   "name": "@lifebac/intakeq",
-<<<<<<< HEAD
-  "version": "1.2.0",
-=======
   "version": "1.2.2",
->>>>>>> 4b601a62
   "description": "The IntakeQ API js Client",
   "main": "dist/bundle.js",
   "module": "dist/bundle.esm.js",
