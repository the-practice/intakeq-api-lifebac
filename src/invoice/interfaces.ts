--- conflicted
+++ resolved
@@ -3,13 +3,6 @@
   LastDigits: string;
   ExpirationMonth: number;
   ExpirationYear: number;
-<<<<<<< HEAD
-  CardId: string; // Square/Stripe Card ID
-}
-
-export interface InvoicePayment {
-  Date: number; //Unix Timestamp
-=======
   /** Square/Stripe Card ID */
   CardId: string;
 }
@@ -17,7 +10,6 @@
 export interface InvoicePayment {
   /** Unix timestamp */
   Date: number;
->>>>>>> 4b601a62
   Amount: number;
   Currency: string;
   Method:
@@ -46,12 +38,8 @@
   Units: number;
   Description: string;
   Date: number;
-<<<<<<< HEAD
-  Modifiers: any[]; // They don't actually ever mention what this is...
-=======
   /** They don't actually ever mention what this is... */
   Modifiers: any[];
->>>>>>> 4b601a62
 }
 
 export interface InvoiceItem {
@@ -61,12 +49,8 @@
   TotalTaxAmount: number;
   Units: number;
   Price: number;
-<<<<<<< HEAD
-  Date: number; // Unix Timestamp
-=======
   /** Unix Timestamp */
   Date: number;
->>>>>>> 4b601a62
   Taxes: { Name: string; Percentage: number }[];
   TaxesIncludedInPrice: boolean;
   IsCopay: boolean;
@@ -76,34 +60,12 @@
 }
 
 export interface Invoice {
-<<<<<<< HEAD
-  // These two fields seem to be the same, just one is a number and one is a string for some reason...
-=======
   /** These two fields seem to be the same, just one is a number and one is a string for some reason... */
->>>>>>> 4b601a62
   Id: string;
   Number: number;
   ClientName: string;
   ClientEmail: string;
   ClientId: 9999;
-<<<<<<< HEAD
-  /*
-    Draft – The invoice has been created but not issued.
-    Unpaid – The invoice has been issued and has not been paid.
-    PastDue – The invoice has past the payment date and the customer has not paid.
-    Paid – The invoice has been paid by the customer.
-    Refunded – The invoice has been refunded by the staff.
-    Canceled - The Invoice has been voided.
-     */
-  Status: 'Draft' | 'Paid' | 'Unpaid' | 'PastDue' | 'Refunded' | 'Canceled';
-  IssuedDate: number; //Unix timestamp,
-  DueDate: number; //Unix timestamp,
-  DateCreated: number; //Unix timestamp,
-  CurrencyIso: string;
-  DiscountAmount: number;
-  DiscountPercent: number;
-  DiscountType: 'Percentage' | 'Amount'; // Percentage, Amount
-=======
   /**
    * Draft – The invoice has been created but not issued.
    * Unpaid – The invoice has been issued and has not been paid.
@@ -123,7 +85,6 @@
   DiscountAmount: number;
   DiscountPercent: number;
   DiscountType: 'Percentage' | 'Amount';
->>>>>>> 4b601a62
   SubTotal: number;
   TotalAmount: number;
   AmountDue: number;
@@ -140,12 +101,8 @@
 }
 
 export interface ListInvoicesRequest {
-<<<<<<< HEAD
-  client?: string; // Partial Matches on either the client's email or name.
-=======
   /** Partial Matches on either the client's email or name. */
   client?: string;
->>>>>>> 4b601a62
   status?: string;
   page?: number;
   startDate?: string;
@@ -154,19 +111,7 @@
 }
 
 export interface InvoiceReceived {
-<<<<<<< HEAD
-  EventType:
-    | 'InvoiceIssued'
-    | 'InvoicePaid'
-    | 'InvoicePaymentPlanChargeFailed'
-    | 'InvoiceAutoChargeFailed'
-    | 'InvoiceCancelled'
-    | 'InvoicePaymentRefunded';
-  ActionPerformedByClient: boolean;
-  Invoice: Invoice; //refer to the invoice object above
-=======
   EventType: 'InvoiceIssued' | 'InvoicePaid';
   ActionPerformedByClient: boolean;
   Invoice: Invoice;
->>>>>>> 4b601a62
 }